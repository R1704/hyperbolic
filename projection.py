--- conflicted
+++ resolved
@@ -2,39 +2,8 @@
 import numpy as np
 from vispy import app, gloo
 from utils import get_unit_circle, get_geodesic, circle_inversion
-import streamlit as st
-import numpy as np
-from PIL import Image
-from vispy import app
-
-
-# Import your Canvas from projection.py.
-from projection import Canvas
-
-def main():
-    st.title("Hyperbolic Projection (Offscreen)")
-    
-    # Create the canvas without showing an interactive window.
-    canvas = Canvas()
-    
-    # Force one draw cycle.
-    canvas.on_draw(None)
-    # Render the current buffer to an image array.
-    img_data = canvas.render()  # Returns an RGBA array (float32, [0,1])
-    
-    # Convert to an 8-bit image for display.
-    img = Image.fromarray((np.clip(img_data, 0, 1) * 255).astype(np.uint8))
-    
-    st.image(img, caption="Projection", use_column_width=True)
-
-<<<<<<< HEAD
-if __name__ == "__main__":
-    main()
-
-# Vertex shaders (Euclidean and Hyperbolic share similar code):
-=======
+
 # Vertex shader (common for Euclidean and Hyperbolic):
->>>>>>> a901ff01
 vertex_shader_template = """
 uniform float u_rotation;
 uniform float u_scale;
